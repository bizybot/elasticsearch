--- conflicted
+++ resolved
@@ -28,7 +28,6 @@
 import org.elasticsearch.cluster.metadata.IndexMetaData;
 import org.elasticsearch.cluster.node.DiscoveryNode;
 import org.elasticsearch.cluster.node.DiscoveryNodes;
-import org.elasticsearch.cluster.routing.IndexShardRoutingTable;
 import org.elasticsearch.cluster.routing.RoutingNode;
 import org.elasticsearch.cluster.routing.RoutingTable;
 import org.elasticsearch.cluster.routing.ShardRouting;
@@ -50,12 +49,7 @@
 import org.elasticsearch.index.IndexSettings;
 import org.elasticsearch.index.IndexShardAlreadyExistsException;
 import org.elasticsearch.index.NodeServicesProvider;
-<<<<<<< HEAD
-import org.elasticsearch.index.mapper.DocumentMapper;
-import org.elasticsearch.index.mapper.MapperService;
 import org.elasticsearch.index.seqno.GlobalCheckpointSyncAction;
-=======
->>>>>>> 0cae9ad3
 import org.elasticsearch.index.shard.IndexEventListener;
 import org.elasticsearch.index.shard.IndexShard;
 import org.elasticsearch.index.shard.IndexShardRelocatedException;
@@ -85,10 +79,7 @@
 import java.util.Set;
 import java.util.concurrent.ConcurrentMap;
 import java.util.concurrent.TimeUnit;
-<<<<<<< HEAD
-import java.util.stream.Collectors;
-=======
->>>>>>> 0cae9ad3
+import java.util.function.Consumer;
 
 /**
  *
@@ -125,15 +116,12 @@
                                       NodeMappingRefreshAction nodeMappingRefreshAction,
                                       RepositoriesService repositoriesService, RestoreService restoreService,
                                       SearchService searchService, SyncedFlushService syncedFlushService,
-<<<<<<< HEAD
                                       RecoverySource recoverySource, NodeServicesProvider nodeServicesProvider,
                                       GlobalCheckpointSyncAction globalCheckpointSyncAction) {
-=======
-                                      RecoverySource recoverySource, NodeServicesProvider nodeServicesProvider) {
         this(settings, (AllocatedIndices<? extends Shard, ? extends AllocatedIndex<? extends Shard>>) indicesService,
             clusterService, threadPool, recoveryTargetService, shardStateAction,
             nodeMappingRefreshAction, repositoriesService, restoreService, searchService, syncedFlushService, recoverySource,
-            nodeServicesProvider);
+            nodeServicesProvider, globalCheckpointSyncAction);
     }
 
     // for tests
@@ -145,8 +133,8 @@
                                NodeMappingRefreshAction nodeMappingRefreshAction,
                                RepositoriesService repositoriesService, RestoreService restoreService,
                                SearchService searchService, SyncedFlushService syncedFlushService,
-                               RecoverySource recoverySource, NodeServicesProvider nodeServicesProvider) {
->>>>>>> 0cae9ad3
+                               RecoverySource recoverySource, NodeServicesProvider nodeServicesProvider,
+                               GlobalCheckpointSyncAction globalCheckpointSyncAction) {
         super(settings);
         this.buildInIndexListener = Arrays.asList(recoverySource, recoveryTargetService, searchService, syncedFlushService);
         this.globalCheckpointSyncAction = globalCheckpointSyncAction;
@@ -420,19 +408,6 @@
         if (localRoutingNode == null) {
             return;
         }
-<<<<<<< HEAD
-        for (ShardRouting shard : routingNode) {
-            if (!indicesService.hasIndex(shard.index())) {
-                final IndexMetaData indexMetaData = event.state().metaData().getIndexSafe(shard.index());
-                if (logger.isDebugEnabled()) {
-                    logger.debug("[{}] creating index", indexMetaData.getIndex());
-                }
-                try {
-                    indicesService.createIndex(nodeServicesProvider, indexMetaData, buildInIndexListener,
-                        globalCheckpointSyncAction::updateCheckpointForShard);
-                } catch (Throwable e) {
-                    sendFailShard(shard, "failed to create index", e);
-=======
         // create map of indices to create with shards to fail if index creation fails
         final Map<Index, List<ShardRouting>> indicesToCreate = new HashMap<>();
         for (ShardRouting shardRouting : localRoutingNode) {
@@ -440,7 +415,6 @@
                 final Index index = shardRouting.index();
                 if (indicesService.indexService(index) == null) {
                     indicesToCreate.computeIfAbsent(index, k -> new ArrayList<>()).add(shardRouting);
->>>>>>> 0cae9ad3
                 }
             }
         }
@@ -452,7 +426,13 @@
 
             AllocatedIndex<? extends Shard> indexService = null;
             try {
-                indexService = indicesService.createIndex(nodeServicesProvider, indexMetaData, buildInIndexListener);
+                indexService =
+                    indicesService.createIndex(
+                        nodeServicesProvider,
+                        indexMetaData,
+                        buildInIndexListener,
+                        globalCheckpointSyncAction::updateCheckpointForShard);
+
                 if (indexService.updateMapping(indexMetaData) && sendRefreshMapping) {
                     nodeMappingRefreshAction.nodeMappingRefresh(state.nodes().getMasterNode(),
                         new NodeMappingRefreshAction.NodeMappingRefreshRequest(indexMetaData.getIndex().getName(),
@@ -506,27 +486,6 @@
                         }
                     }
                 }
-<<<<<<< HEAD
-
-                if (shardHasBeenRemoved == false) {
-                    try {
-                        indexShard.updateRoutingEntry(shardRouting, event.state().blocks().disableStatePersistence() == false);
-                        if (shardRouting.primary()) {
-                            final IndexShardRoutingTable shardRoutingTable = routingTable.shardRoutingTable(shardRouting.shardId());
-                            Set<String> activeIds = shardRoutingTable.activeShards().stream().map(sr -> sr.allocationId().getId()).collect(Collectors.toSet());
-                            Set<String> initializingIds = shardRoutingTable.getAllInitializingShards().stream().map(sr -> sr.allocationId().getId()).collect(Collectors.toSet());
-                            indexShard.updateAllocationIdsFromMaster(activeIds, initializingIds);
-                        }
-                    } catch (Throwable e) {
-                        failAndRemoveShard(shardRouting, indexService, true, "failed updating shard routing entry", e);
-                    }
-                }
-            }
-
-            if (shardRouting.initializing()) {
-                applyInitializingShard(event.state(), indexService, shardRouting);
-=======
->>>>>>> 0cae9ad3
             }
         }
     }
@@ -826,7 +785,7 @@
          * @throws IndexAlreadyExistsException if the index already exists.
          */
         U createIndex(NodeServicesProvider nodeServicesProvider, IndexMetaData indexMetaData,
-                         List<IndexEventListener> builtInIndexListener) throws IOException;
+                         List<IndexEventListener> builtInIndexListener, Consumer<ShardId> globalCheckpointSyncer) throws IOException;
 
         /**
          * Verify that the contents on disk for the given index is deleted; if not, delete the contents.
