--- conflicted
+++ resolved
@@ -42,6 +42,7 @@
 import org.elasticsearch.common.util.concurrent.ReleasableLock;
 import org.elasticsearch.index.VersionType;
 import org.elasticsearch.index.engine.Engine;
+import org.elasticsearch.index.seqno.SequenceNumbersService;
 import org.elasticsearch.index.shard.AbstractIndexShardComponent;
 import org.elasticsearch.index.shard.IndexShardComponent;
 
@@ -795,12 +796,11 @@
     }
 
     public static class Index implements Operation {
-<<<<<<< HEAD
         public static final int SERIALIZATION_FORMAT = 7;
 
         private String id;
         private String type;
-        private long seqNo = -1;
+        private long seqNo = SequenceNumbersService.UNASSIGNED_SEQ_NO;
         private long version = Versions.MATCH_ANY;
         private VersionType versionType = VersionType.INTERNAL;
         private BytesReference source;
@@ -809,22 +809,9 @@
         private long timestamp;
         private long ttl;
 
-        public Index() {
-=======
-        public static final int SERIALIZATION_FORMAT = 6; // since 2.0-beta1 and 1.1
-        private final String id;
-        private final String type;
-        private final long version;
-        private final VersionType versionType;
-        private final BytesReference source;
-        private final String routing;
-        private final String parent;
-        private final long timestamp;
-        private final long ttl;
-
         public Index(StreamInput in) throws IOException {
             final int format = in.readVInt(); // SERIALIZATION_FORMAT
-            assert format == SERIALIZATION_FORMAT : "format was: " + format;
+            assert format >= SERIALIZATION_FORMAT - 1 : "format was: " + format;
             id = in.readString();
             type = in.readString();
             source = in.readBytesReference();
@@ -835,7 +822,9 @@
             this.ttl = in.readLong();
             this.versionType = VersionType.fromValue(in.readByte());
             assert versionType.validateVersionForWrites(this.version);
->>>>>>> 0a8afa2e
+            if (format >= 7) {
+                seqNo = in.readVLong();
+            }
         }
 
         public Index(Engine.Index index) {
@@ -855,17 +844,14 @@
             this.type = type;
             this.id = id;
             this.source = new BytesArray(source);
-<<<<<<< HEAD
             this.seqNo = 0;
             this.version = 0;
-=======
             version = Versions.MATCH_ANY;
             versionType = VersionType.INTERNAL;
             routing = null;
             parent = null;
             timestamp = 0;
             ttl = 0;
->>>>>>> 0a8afa2e
         }
 
         @Override
@@ -924,48 +910,6 @@
         }
 
         @Override
-<<<<<<< HEAD
-        public void readFrom(StreamInput in) throws IOException {
-            int version = in.readVInt(); // version
-            id = in.readString();
-            type = in.readString();
-            source = in.readBytesReference();
-            try {
-                if (version >= 1) {
-                    if (in.readBoolean()) {
-                        routing = in.readString();
-                    }
-                }
-                if (version >= 2) {
-                    if (in.readBoolean()) {
-                        parent = in.readString();
-                    }
-                }
-                if (version >= 3) {
-                    this.version = in.readLong();
-                }
-                if (version >= 4) {
-                    this.timestamp = in.readLong();
-                }
-                if (version >= 5) {
-                    this.ttl = in.readLong();
-                }
-                if (version >= 6) {
-                    this.versionType = VersionType.fromValue(in.readByte());
-                }
-                if (version >= 7) {
-                    this.seqNo = in.readVLong();
-                }
-            } catch (Exception e) {
-                throw new ElasticsearchException("failed to read [" + type + "][" + id + "]", e);
-            }
-
-            assert versionType.validateVersionForWrites(version);
-        }
-
-        @Override
-=======
->>>>>>> 0a8afa2e
         public void writeTo(StreamOutput out) throws IOException {
             out.writeVInt(SERIALIZATION_FORMAT);
             out.writeString(id);
@@ -1033,47 +977,32 @@
     }
 
     public static class Delete implements Operation {
-<<<<<<< HEAD
         public static final int SERIALIZATION_FORMAT = 3;
 
         private Term uid;
-        private long seqNo = -1L;
+        private long seqNo = SequenceNumbersService.UNASSIGNED_SEQ_NO;
         private long version = Versions.MATCH_ANY;
         private VersionType versionType = VersionType.INTERNAL;
-=======
-        public static final int SERIALIZATION_FORMAT = 2; // since 2.0-beta1 and 1.1
-
-        private final Term uid;
-        private final long version;
-        private final VersionType versionType;
->>>>>>> 0a8afa2e
 
         public Delete(StreamInput in) throws IOException {
             final int format = in.readVInt();// SERIALIZATION_FORMAT
-            assert format == SERIALIZATION_FORMAT : "format was: " + format;
+            assert format >= SERIALIZATION_FORMAT - 1: "format was: " + format;
             uid = new Term(in.readString(), in.readString());
             this.version = in.readLong();
             this.versionType = VersionType.fromValue(in.readByte());
             assert versionType.validateVersionForWrites(this.version);
+            if (format >= 3) {
+                seqNo = in.readZLong();
+            }
         }
 
         public Delete(Engine.Delete delete) {
-<<<<<<< HEAD
             this(delete.uid(), delete.seqNo(), delete.version(), delete.versionType());
-=======
-            this.uid = delete.uid();
-            this.version = delete.version();
-            this.versionType = delete.versionType();
->>>>>>> 0a8afa2e
         }
 
         /** utility for testing */
         public Delete(Term uid) {
-<<<<<<< HEAD
-            this(uid, 0, 0, VersionType.EXTERNAL);
-=======
-            this(uid, Versions.MATCH_ANY, VersionType.INTERNAL);
->>>>>>> 0a8afa2e
+            this(uid, SequenceNumbersService.UNASSIGNED_SEQ_NO, Versions.MATCH_ANY, VersionType.INTERNAL);
         }
 
         public Delete(Term uid, long seqNo, long version, VersionType versionType) {
@@ -1115,33 +1044,13 @@
         }
 
         @Override
-<<<<<<< HEAD
-        public void readFrom(StreamInput in) throws IOException {
-            int version = in.readVInt(); // version
-            uid = new Term(in.readString(), in.readString());
-            if (version >= 1) {
-                this.version = in.readLong();
-            }
-            if (version >= 2) {
-                this.versionType = VersionType.fromValue(in.readByte());
-            }
-            if (version >= 3) {
-                this.seqNo = in.readVLong();
-            }
-            assert versionType.validateVersionForWrites(version);
-
-        }
-
-        @Override
-=======
->>>>>>> 0a8afa2e
         public void writeTo(StreamOutput out) throws IOException {
             out.writeVInt(SERIALIZATION_FORMAT);
             out.writeString(uid.field());
             out.writeString(uid.text());
             out.writeLong(version);
             out.writeByte(versionType.getValue());
-            out.writeVLong(seqNo);
+            out.writeZLong(seqNo);
         }
 
         @Override
