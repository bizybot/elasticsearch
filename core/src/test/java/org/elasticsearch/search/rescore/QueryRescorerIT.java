--- conflicted
+++ resolved
@@ -437,7 +437,7 @@
                     .setPreference("test") // ensure we hit the same shards for tie-breaking
                     .setQuery(QueryBuilders.matchQuery("field1", query).operator(Operator.OR)).setFrom(0).setSize(resultSize)
                     .execute().actionGet();
-
+            
             // check equivalence
             assertEquivalent(query, plain, rescored);
 
@@ -619,10 +619,10 @@
                                         ScoreFunctionBuilders.scriptFunction(new Script("5.0f"))).boostMode(CombineFunction.REPLACE))
                                 .should(QueryBuilders.functionScoreQuery(QueryBuilders.termQuery("field1", intToEnglish[3]),
                                         ScoreFunctionBuilders.scriptFunction(new Script("0.2f"))).boostMode(CombineFunction.REPLACE)))
-                                .setFrom(0)
-                                .setSize(10)
-                                .setRescorer(rescoreQuery)
-                                .setRescoreWindow(50).execute().actionGet();
+                        .setFrom(0)
+                        .setSize(10)
+                        .setRescorer(rescoreQuery)
+                        .setRescoreWindow(50).execute().actionGet();
 
                 assertHitCount(rescored, 4);
 
@@ -677,20 +677,11 @@
     public void testMultipleRescores() throws Exception {
         int numDocs = indexRandomNumbers("keyword", 1, true);
         QueryRescorer eightIsGreat = RescoreBuilder.queryRescorer(
-<<<<<<< HEAD
-                QueryBuilders.functionScoreQuery(QueryBuilders.termQuery("field1", English.intToEnglish(8)))
-                        .boostMode(CombineFunction.REPLACE).add(ScoreFunctionBuilders.scriptFunction(new Script("1000.0f")))).setScoreMode(
-                "total");
-        QueryRescorer sevenIsBetter = RescoreBuilder.queryRescorer(
-                QueryBuilders.functionScoreQuery(QueryBuilders.termQuery("field1", English.intToEnglish(7)))
-                        .boostMode(CombineFunction.REPLACE).add(ScoreFunctionBuilders.scriptFunction(new Script("10000.0f"))))
-=======
                 QueryBuilders.functionScoreQuery(QueryBuilders.termQuery("field1", English.intToEnglish(8)),
                         ScoreFunctionBuilders.scriptFunction(new Script("1000.0f"))).boostMode(CombineFunction.REPLACE)).setScoreMode("total");
         QueryRescorer sevenIsBetter = RescoreBuilder.queryRescorer(
                 QueryBuilders.functionScoreQuery(QueryBuilders.termQuery("field1", English.intToEnglish(7)),
                         ScoreFunctionBuilders.scriptFunction(new Script("10000.0f"))).boostMode(CombineFunction.REPLACE))
->>>>>>> dbb01f5b
                 .setScoreMode("total");
 
         // First set the rescore window large enough that both rescores take effect
