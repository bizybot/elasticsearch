--- conflicted
+++ resolved
@@ -235,13 +235,8 @@
 
         final CompositeRolesStore compositeRolesStore =
                 new CompositeRolesStore(SECURITY_ENABLED_SETTINGS, fileRolesStore, nativeRolesStore, reservedRolesStore,
-<<<<<<< HEAD
-                        mock(NativePrivilegeStore.class), Collections.emptyList(), new ThreadContext(SECURITY_ENABLED_SETTINGS),
+                        nativePrivilegeStore, Collections.emptyList(), new ThreadContext(SECURITY_ENABLED_SETTINGS),
                         new XPackLicenseState(SECURITY_ENABLED_SETTINGS), cache);
-=======
-                        nativePrivilegeStore, Collections.emptyList(), new ThreadContext(SECURITY_ENABLED_SETTINGS),
-                        new XPackLicenseState(SECURITY_ENABLED_SETTINGS));
->>>>>>> ca4b5861
         verify(fileRolesStore).addListener(any(Consumer.class)); // adds a listener in ctor
 
         final String roleName = randomAlphaOfLengthBetween(1, 10);
