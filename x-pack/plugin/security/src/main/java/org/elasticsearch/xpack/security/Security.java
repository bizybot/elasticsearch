/*
 * Copyright Elasticsearch B.V. and/or licensed to Elasticsearch B.V. under one
 * or more contributor license agreements. Licensed under the Elastic License;
 * you may not use this file except in compliance with the Elastic License.
 */
package org.elasticsearch.xpack.security;

import org.apache.logging.log4j.LogManager;
import org.apache.logging.log4j.Logger;
import org.apache.lucene.util.SetOnce;
import org.elasticsearch.Version;
import org.elasticsearch.action.ActionListener;
import org.elasticsearch.action.ActionRequest;
import org.elasticsearch.action.ActionResponse;
import org.elasticsearch.action.support.ActionFilter;
import org.elasticsearch.action.support.DestructiveOperations;
import org.elasticsearch.bootstrap.BootstrapCheck;
import org.elasticsearch.client.Client;
import org.elasticsearch.cluster.ClusterState;
import org.elasticsearch.cluster.metadata.IndexMetaData;
import org.elasticsearch.cluster.metadata.IndexNameExpressionResolver;
import org.elasticsearch.cluster.metadata.IndexTemplateMetaData;
import org.elasticsearch.cluster.node.DiscoveryNode;
import org.elasticsearch.cluster.node.DiscoveryNodes;
import org.elasticsearch.cluster.service.ClusterService;
import org.elasticsearch.common.Booleans;
import org.elasticsearch.common.Strings;
import org.elasticsearch.common.inject.Module;
import org.elasticsearch.common.inject.util.Providers;
import org.elasticsearch.common.io.stream.NamedWriteableRegistry;
import org.elasticsearch.common.logging.LoggerMessageFormat;
import org.elasticsearch.common.network.NetworkModule;
import org.elasticsearch.common.network.NetworkService;
import org.elasticsearch.common.regex.Regex;
import org.elasticsearch.common.settings.ClusterSettings;
import org.elasticsearch.common.settings.IndexScopedSettings;
import org.elasticsearch.common.settings.Setting;
import org.elasticsearch.common.settings.Setting.Property;
import org.elasticsearch.common.settings.Settings;
import org.elasticsearch.common.settings.SettingsFilter;
import org.elasticsearch.common.util.BigArrays;
import org.elasticsearch.common.util.PageCacheRecycler;
import org.elasticsearch.common.util.concurrent.ThreadContext;
import org.elasticsearch.common.util.set.Sets;
import org.elasticsearch.common.xcontent.LoggingDeprecationHandler;
import org.elasticsearch.common.xcontent.NamedXContentRegistry;
import org.elasticsearch.common.xcontent.XContent;
import org.elasticsearch.common.xcontent.XContentFactory;
import org.elasticsearch.common.xcontent.XContentParser;
import org.elasticsearch.common.xcontent.XContentType;
import org.elasticsearch.discovery.DiscoveryModule;
import org.elasticsearch.env.Environment;
import org.elasticsearch.env.NodeEnvironment;
import org.elasticsearch.http.HttpServerTransport;
import org.elasticsearch.index.IndexModule;
import org.elasticsearch.indices.breaker.CircuitBreakerService;
import org.elasticsearch.ingest.Processor;
import org.elasticsearch.license.License;
import org.elasticsearch.license.LicenseService;
import org.elasticsearch.license.XPackLicenseState;
import org.elasticsearch.plugins.ActionPlugin;
import org.elasticsearch.plugins.ClusterPlugin;
import org.elasticsearch.plugins.DiscoveryPlugin;
import org.elasticsearch.plugins.ExtensiblePlugin;
import org.elasticsearch.plugins.IngestPlugin;
import org.elasticsearch.plugins.MapperPlugin;
import org.elasticsearch.plugins.NetworkPlugin;
import org.elasticsearch.plugins.Plugin;
import org.elasticsearch.rest.RestController;
import org.elasticsearch.rest.RestHandler;
import org.elasticsearch.script.ScriptService;
import org.elasticsearch.threadpool.ExecutorBuilder;
import org.elasticsearch.threadpool.FixedExecutorBuilder;
import org.elasticsearch.threadpool.ThreadPool;
import org.elasticsearch.transport.Transport;
import org.elasticsearch.transport.TransportInterceptor;
import org.elasticsearch.transport.TransportRequest;
import org.elasticsearch.transport.TransportRequestHandler;
import org.elasticsearch.watcher.ResourceWatcherService;
import org.elasticsearch.xpack.core.XPackField;
import org.elasticsearch.xpack.core.XPackPlugin;
import org.elasticsearch.xpack.core.XPackSettings;
import org.elasticsearch.xpack.core.security.SecurityContext;
import org.elasticsearch.xpack.core.security.SecurityExtension;
import org.elasticsearch.xpack.core.security.SecurityField;
import org.elasticsearch.xpack.core.security.SecuritySettings;
import org.elasticsearch.xpack.core.security.action.CreateApiKeyAction;
import org.elasticsearch.xpack.core.security.action.privilege.DeletePrivilegesAction;
import org.elasticsearch.xpack.core.security.action.privilege.GetPrivilegesAction;
import org.elasticsearch.xpack.core.security.action.privilege.PutPrivilegesAction;
import org.elasticsearch.xpack.core.security.action.realm.ClearRealmCacheAction;
import org.elasticsearch.xpack.core.security.action.role.ClearRolesCacheAction;
import org.elasticsearch.xpack.core.security.action.role.DeleteRoleAction;
import org.elasticsearch.xpack.core.security.action.role.GetRolesAction;
import org.elasticsearch.xpack.core.security.action.role.PutRoleAction;
import org.elasticsearch.xpack.core.security.action.rolemapping.DeleteRoleMappingAction;
import org.elasticsearch.xpack.core.security.action.rolemapping.GetRoleMappingsAction;
import org.elasticsearch.xpack.core.security.action.rolemapping.PutRoleMappingAction;
import org.elasticsearch.xpack.core.security.action.saml.SamlAuthenticateAction;
import org.elasticsearch.xpack.core.security.action.saml.SamlInvalidateSessionAction;
import org.elasticsearch.xpack.core.security.action.saml.SamlLogoutAction;
import org.elasticsearch.xpack.core.security.action.saml.SamlPrepareAuthenticationAction;
import org.elasticsearch.xpack.core.security.action.token.CreateTokenAction;
import org.elasticsearch.xpack.core.security.action.token.InvalidateTokenAction;
import org.elasticsearch.xpack.core.security.action.token.RefreshTokenAction;
import org.elasticsearch.xpack.core.security.action.user.AuthenticateAction;
import org.elasticsearch.xpack.core.security.action.user.ChangePasswordAction;
import org.elasticsearch.xpack.core.security.action.user.DeleteUserAction;
import org.elasticsearch.xpack.core.security.action.user.GetUserPrivilegesAction;
import org.elasticsearch.xpack.core.security.action.user.GetUsersAction;
import org.elasticsearch.xpack.core.security.action.user.HasPrivilegesAction;
import org.elasticsearch.xpack.core.security.action.user.PutUserAction;
import org.elasticsearch.xpack.core.security.action.user.SetEnabledAction;
import org.elasticsearch.xpack.core.security.authc.AuthenticationFailureHandler;
import org.elasticsearch.xpack.core.security.authc.AuthenticationServiceField;
import org.elasticsearch.xpack.core.security.authc.DefaultAuthenticationFailureHandler;
import org.elasticsearch.xpack.core.security.authc.InternalRealmsSettings;
import org.elasticsearch.xpack.core.security.authc.Realm;
import org.elasticsearch.xpack.core.security.authc.RealmConfig;
import org.elasticsearch.xpack.core.security.authc.RealmSettings;
import org.elasticsearch.xpack.core.security.authc.support.UsernamePasswordToken;
import org.elasticsearch.xpack.core.security.authz.AuthorizationServiceField;
import org.elasticsearch.xpack.core.security.authz.accesscontrol.IndicesAccessControl;
import org.elasticsearch.xpack.core.security.authz.accesscontrol.SecurityIndexSearcherWrapper;
import org.elasticsearch.xpack.core.security.authz.permission.FieldPermissions;
import org.elasticsearch.xpack.core.security.authz.permission.FieldPermissionsCache;
import org.elasticsearch.xpack.core.security.authz.store.ReservedRolesStore;
import org.elasticsearch.xpack.core.security.authz.store.RoleRetrievalResult;
import org.elasticsearch.xpack.core.security.index.IndexAuditTrailField;
import org.elasticsearch.xpack.core.security.support.Automatons;
import org.elasticsearch.xpack.core.security.user.AnonymousUser;
import org.elasticsearch.xpack.core.ssl.SSLConfiguration;
import org.elasticsearch.xpack.core.ssl.SSLConfigurationSettings;
import org.elasticsearch.xpack.core.ssl.SSLService;
import org.elasticsearch.xpack.core.ssl.TLSLicenseBootstrapCheck;
import org.elasticsearch.xpack.core.ssl.action.GetCertificateInfoAction;
import org.elasticsearch.xpack.core.ssl.action.TransportGetCertificateInfoAction;
import org.elasticsearch.xpack.core.ssl.rest.RestGetCertificateInfoAction;
import org.elasticsearch.xpack.core.template.TemplateUtils;
import org.elasticsearch.xpack.security.action.TransportCreateApiKeyAction;
import org.elasticsearch.xpack.security.action.filter.SecurityActionFilter;
import org.elasticsearch.xpack.security.action.interceptor.BulkShardRequestInterceptor;
import org.elasticsearch.xpack.security.action.interceptor.IndicesAliasesRequestInterceptor;
import org.elasticsearch.xpack.security.action.interceptor.RequestInterceptor;
import org.elasticsearch.xpack.security.action.interceptor.ResizeRequestInterceptor;
import org.elasticsearch.xpack.security.action.interceptor.SearchRequestInterceptor;
import org.elasticsearch.xpack.security.action.interceptor.UpdateRequestInterceptor;
import org.elasticsearch.xpack.security.action.privilege.TransportDeletePrivilegesAction;
import org.elasticsearch.xpack.security.action.privilege.TransportGetPrivilegesAction;
import org.elasticsearch.xpack.security.action.privilege.TransportPutPrivilegesAction;
import org.elasticsearch.xpack.security.action.realm.TransportClearRealmCacheAction;
import org.elasticsearch.xpack.security.action.role.TransportClearRolesCacheAction;
import org.elasticsearch.xpack.security.action.role.TransportDeleteRoleAction;
import org.elasticsearch.xpack.security.action.role.TransportGetRolesAction;
import org.elasticsearch.xpack.security.action.role.TransportPutRoleAction;
import org.elasticsearch.xpack.security.action.rolemapping.TransportDeleteRoleMappingAction;
import org.elasticsearch.xpack.security.action.rolemapping.TransportGetRoleMappingsAction;
import org.elasticsearch.xpack.security.action.rolemapping.TransportPutRoleMappingAction;
import org.elasticsearch.xpack.security.action.saml.TransportSamlAuthenticateAction;
import org.elasticsearch.xpack.security.action.saml.TransportSamlInvalidateSessionAction;
import org.elasticsearch.xpack.security.action.saml.TransportSamlLogoutAction;
import org.elasticsearch.xpack.security.action.saml.TransportSamlPrepareAuthenticationAction;
import org.elasticsearch.xpack.security.action.token.TransportCreateTokenAction;
import org.elasticsearch.xpack.security.action.token.TransportInvalidateTokenAction;
import org.elasticsearch.xpack.security.action.token.TransportRefreshTokenAction;
import org.elasticsearch.xpack.security.action.user.TransportAuthenticateAction;
import org.elasticsearch.xpack.security.action.user.TransportChangePasswordAction;
import org.elasticsearch.xpack.security.action.user.TransportDeleteUserAction;
import org.elasticsearch.xpack.security.action.user.TransportGetUserPrivilegesAction;
import org.elasticsearch.xpack.security.action.user.TransportGetUsersAction;
import org.elasticsearch.xpack.security.action.user.TransportHasPrivilegesAction;
import org.elasticsearch.xpack.security.action.user.TransportPutUserAction;
import org.elasticsearch.xpack.security.action.user.TransportSetEnabledAction;
import org.elasticsearch.xpack.security.audit.AuditTrail;
import org.elasticsearch.xpack.security.audit.AuditTrailService;
import org.elasticsearch.xpack.security.audit.index.IndexAuditTrail;
import org.elasticsearch.xpack.security.audit.index.IndexNameResolver;
import org.elasticsearch.xpack.security.audit.logfile.LoggingAuditTrail;
import org.elasticsearch.xpack.security.authc.ApiKeyService;
import org.elasticsearch.xpack.security.authc.AuthenticationService;
import org.elasticsearch.xpack.security.authc.InternalRealms;
import org.elasticsearch.xpack.security.authc.Realms;
import org.elasticsearch.xpack.security.authc.TokenService;
import org.elasticsearch.xpack.security.authc.esnative.NativeUsersStore;
import org.elasticsearch.xpack.security.authc.esnative.ReservedRealm;
import org.elasticsearch.xpack.security.authc.support.mapper.NativeRoleMappingStore;
import org.elasticsearch.xpack.security.authz.AuthorizationService;
import org.elasticsearch.xpack.security.authz.SecuritySearchOperationListener;
import org.elasticsearch.xpack.security.authz.accesscontrol.OptOutQueryCache;
import org.elasticsearch.xpack.security.authz.store.CompositeRolesStore;
import org.elasticsearch.xpack.security.authz.store.FileRolesStore;
import org.elasticsearch.xpack.security.authz.store.NativePrivilegeStore;
import org.elasticsearch.xpack.security.authz.store.NativeRolesStore;
import org.elasticsearch.xpack.security.ingest.SetSecurityUserProcessor;
import org.elasticsearch.xpack.security.rest.SecurityRestFilter;
import org.elasticsearch.xpack.security.rest.action.RestAuthenticateAction;
import org.elasticsearch.xpack.security.rest.action.RestCreateApiKeyAction;
import org.elasticsearch.xpack.security.rest.action.oauth2.RestGetTokenAction;
import org.elasticsearch.xpack.security.rest.action.oauth2.RestInvalidateTokenAction;
import org.elasticsearch.xpack.security.rest.action.privilege.RestDeletePrivilegesAction;
import org.elasticsearch.xpack.security.rest.action.privilege.RestGetPrivilegesAction;
import org.elasticsearch.xpack.security.rest.action.privilege.RestPutPrivilegesAction;
import org.elasticsearch.xpack.security.rest.action.realm.RestClearRealmCacheAction;
import org.elasticsearch.xpack.security.rest.action.role.RestClearRolesCacheAction;
import org.elasticsearch.xpack.security.rest.action.role.RestDeleteRoleAction;
import org.elasticsearch.xpack.security.rest.action.role.RestGetRolesAction;
import org.elasticsearch.xpack.security.rest.action.role.RestPutRoleAction;
import org.elasticsearch.xpack.security.rest.action.rolemapping.RestDeleteRoleMappingAction;
import org.elasticsearch.xpack.security.rest.action.rolemapping.RestGetRoleMappingsAction;
import org.elasticsearch.xpack.security.rest.action.rolemapping.RestPutRoleMappingAction;
import org.elasticsearch.xpack.security.rest.action.saml.RestSamlAuthenticateAction;
import org.elasticsearch.xpack.security.rest.action.saml.RestSamlInvalidateSessionAction;
import org.elasticsearch.xpack.security.rest.action.saml.RestSamlLogoutAction;
import org.elasticsearch.xpack.security.rest.action.saml.RestSamlPrepareAuthenticationAction;
import org.elasticsearch.xpack.security.rest.action.user.RestChangePasswordAction;
import org.elasticsearch.xpack.security.rest.action.user.RestDeleteUserAction;
import org.elasticsearch.xpack.security.rest.action.user.RestGetUserPrivilegesAction;
import org.elasticsearch.xpack.security.rest.action.user.RestGetUsersAction;
import org.elasticsearch.xpack.security.rest.action.user.RestHasPrivilegesAction;
import org.elasticsearch.xpack.security.rest.action.user.RestPutUserAction;
import org.elasticsearch.xpack.security.rest.action.user.RestSetEnabledAction;
import org.elasticsearch.xpack.security.support.SecurityIndexManager;
import org.elasticsearch.xpack.security.transport.SecurityHttpSettings;
import org.elasticsearch.xpack.security.transport.SecurityServerTransportInterceptor;
import org.elasticsearch.xpack.security.transport.filter.IPFilter;
import org.elasticsearch.xpack.security.transport.netty4.SecurityNetty4HttpServerTransport;
import org.elasticsearch.xpack.security.transport.netty4.SecurityNetty4ServerTransport;
import org.elasticsearch.xpack.security.transport.nio.SecurityNioHttpServerTransport;
import org.elasticsearch.xpack.security.transport.nio.SecurityNioTransport;
import org.joda.time.DateTime;
import org.joda.time.DateTimeZone;

import java.io.IOException;
import java.nio.charset.StandardCharsets;
import java.nio.file.Path;
import java.time.Clock;
import java.util.ArrayList;
import java.util.Arrays;
import java.util.Collection;
import java.util.Collections;
import java.util.HashMap;
import java.util.HashSet;
import java.util.LinkedHashSet;
import java.util.List;
import java.util.Locale;
import java.util.Map;
import java.util.Set;
import java.util.function.BiConsumer;
import java.util.function.Function;
import java.util.function.Predicate;
import java.util.function.Supplier;
import java.util.function.UnaryOperator;
import java.util.stream.Collectors;

import static java.util.Collections.emptyList;
import static java.util.Collections.singletonList;
import static org.elasticsearch.cluster.metadata.IndexMetaData.INDEX_FORMAT_SETTING;
import static org.elasticsearch.xpack.core.XPackSettings.API_KEY_SERVICE_ENABLED_SETTING;
import static org.elasticsearch.xpack.core.XPackSettings.HTTP_SSL_ENABLED;
import static org.elasticsearch.xpack.security.support.SecurityIndexManager.INTERNAL_INDEX_FORMAT;
import static org.elasticsearch.xpack.security.support.SecurityIndexManager.SECURITY_INDEX_NAME;
import static org.elasticsearch.xpack.security.support.SecurityIndexManager.SECURITY_TEMPLATE_NAME;

public class Security extends Plugin implements ActionPlugin, IngestPlugin, NetworkPlugin, ClusterPlugin,
        DiscoveryPlugin, MapperPlugin, ExtensiblePlugin {

    private static final Logger logger = LogManager.getLogger(Security.class);

    static final Setting<List<String>> AUDIT_OUTPUTS_SETTING =
        Setting.listSetting(SecurityField.setting("audit.outputs"),
                Function.identity(),
                s -> s.keySet().contains(SecurityField.setting("audit.outputs"))
                        ? Collections.emptyList()
                        : Collections.singletonList(LoggingAuditTrail.NAME),
                Property.NodeScope);

    private final Settings settings;
    private final Environment env;
    private final boolean enabled;
    private final boolean transportClientMode;
    /* what a PITA that we need an extra indirection to initialize this. Yet, once we got rid of guice we can thing about how
     * to fix this or make it simpler. Today we need several service that are created in createComponents but we need to register
     * an instance of TransportInterceptor way earlier before createComponents is called. */
    private final SetOnce<TransportInterceptor> securityInterceptor = new SetOnce<>();
    private final SetOnce<IPFilter> ipFilter = new SetOnce<>();
    private final SetOnce<AuthenticationService> authcService = new SetOnce<>();
    private final SetOnce<AuditTrailService> auditTrailService = new SetOnce<>();
    private final SetOnce<SecurityContext> securityContext = new SetOnce<>();
    private final SetOnce<ThreadContext> threadContext = new SetOnce<>();
    private final SetOnce<TokenService> tokenService = new SetOnce<>();
    private final SetOnce<SecurityActionFilter> securityActionFilter = new SetOnce<>();
    private final SetOnce<SecurityIndexManager> securityIndex = new SetOnce<>();
    private final SetOnce<IndexAuditTrail> indexAuditTrail = new SetOnce<>();
    private final List<BootstrapCheck> bootstrapChecks;
    private final List<SecurityExtension> securityExtensions = new ArrayList<>();

    public Security(Settings settings, final Path configPath) {
        this(settings, configPath, Collections.emptyList());
    }

    Security(Settings settings, final Path configPath, List<SecurityExtension> extensions) {
        this.settings = settings;
        this.transportClientMode = XPackPlugin.transportClientMode(settings);
        this.env = transportClientMode ? null : new Environment(settings, configPath);
        this.enabled = XPackSettings.SECURITY_ENABLED.get(settings);
        if (enabled && transportClientMode == false) {
            runStartupChecks(settings);
            // we load them all here otherwise we can't access secure settings since they are closed once the checks are
            // fetched
            final List<BootstrapCheck> checks = new ArrayList<>();
            checks.addAll(Arrays.asList(
                new ApiKeySSLBootstrapCheck(),
                new TokenSSLBootstrapCheck(),
                new PkiRealmBootstrapCheck(getSslService()),
                new TLSLicenseBootstrapCheck(),
                new FIPS140SecureSettingsBootstrapCheck(settings, env),
                new FIPS140JKSKeystoreBootstrapCheck(),
                new FIPS140PasswordHashingAlgorithmBootstrapCheck(),
                new FIPS140LicenseBootstrapCheck()));
            checks.addAll(InternalRealms.getBootstrapChecks(settings, env));
            this.bootstrapChecks = Collections.unmodifiableList(checks);
            Automatons.updateConfiguration(settings);
        } else {
            this.bootstrapChecks = Collections.emptyList();
        }
        this.securityExtensions.addAll(extensions);

    }

    private static void runStartupChecks(Settings settings) {
        validateAutoCreateIndex(settings);
        validateRealmSettings(settings);
    }

    @Override
    public Collection<Module> createGuiceModules() {
        List<Module> modules = new ArrayList<>();
        if (enabled == false || transportClientMode) {
            modules.add(b -> b.bind(IPFilter.class).toProvider(Providers.of(null)));
        }

        if (transportClientMode) {
            if (enabled == false) {
                return modules;
            }
            modules.add(b -> {
                // for transport client we still must inject these ssl classes with guice
                b.bind(SSLService.class).toInstance(getSslService());
            });

            return modules;
        }
        modules.add(b -> XPackPlugin.bindFeatureSet(b, SecurityFeatureSet.class));


        if (enabled == false) {
            modules.add(b -> {
                b.bind(Realms.class).toProvider(Providers.of(null)); // for SecurityFeatureSet
                b.bind(CompositeRolesStore.class).toProvider(Providers.of(null)); // for SecurityFeatureSet
                b.bind(NativeRoleMappingStore.class).toProvider(Providers.of(null)); // for SecurityFeatureSet
                b.bind(AuditTrailService.class)
                    .toInstance(new AuditTrailService(Collections.emptyList(), getLicenseState()));
            });
            return modules;
        }

        // we can't load that at construction time since the license plugin might not have been loaded at that point
        // which might not be the case during Plugin class instantiation. Once nodeModules are pulled
        // everything should have been loaded
        modules.add(b -> {
            if (XPackSettings.AUDIT_ENABLED.get(settings)) {
                b.bind(AuditTrail.class).to(AuditTrailService.class); // interface used by some actions...
            }
        });
        return modules;
    }

    // overridable by tests
    protected Clock getClock() {
        return Clock.systemUTC();
    }
    protected SSLService getSslService() { return XPackPlugin.getSharedSslService(); }
    protected XPackLicenseState getLicenseState() { return XPackPlugin.getSharedLicenseState(); }

    @Override
    public Collection<Object> createComponents(Client client, ClusterService clusterService, ThreadPool threadPool,
                                               ResourceWatcherService resourceWatcherService, ScriptService scriptService,
                                               NamedXContentRegistry xContentRegistry, Environment environment,
                                               NodeEnvironment nodeEnvironment, NamedWriteableRegistry namedWriteableRegistry) {
        try {
            return createComponents(client, threadPool, clusterService, resourceWatcherService);
        } catch (final Exception e) {
            throw new IllegalStateException("security initialization failed", e);
        }
    }

    // pkg private for testing - tests want to pass in their set of extensions hence we are not using the extension service directly
    Collection<Object> createComponents(Client client, ThreadPool threadPool, ClusterService clusterService,
                                               ResourceWatcherService resourceWatcherService) throws Exception {
        if (enabled == false) {
            return Collections.emptyList();
        }

        threadContext.set(threadPool.getThreadContext());
        List<Object> components = new ArrayList<>();
        securityContext.set(new SecurityContext(settings, threadPool.getThreadContext()));
        components.add(securityContext.get());

        // audit trails construction
        Set<AuditTrail> auditTrails = new LinkedHashSet<>();
        if (XPackSettings.AUDIT_ENABLED.get(settings)) {
            List<String> outputs = AUDIT_OUTPUTS_SETTING.get(settings);
            if (outputs.isEmpty()) {
                throw new IllegalArgumentException("Audit logging is enabled but there are zero output types in "
                    + XPackSettings.AUDIT_ENABLED.getKey());
            }

            for (String output : outputs) {
                switch (output) {
                    case LoggingAuditTrail.NAME:
                        auditTrails.add(new LoggingAuditTrail(settings, clusterService, threadPool));
                        break;
                    case IndexAuditTrail.NAME:
                        indexAuditTrail.set(new IndexAuditTrail(settings, client, threadPool, clusterService));
                        auditTrails.add(indexAuditTrail.get());
                        break;
                    default:
                        throw new IllegalArgumentException("Unknown audit trail output [" + output + "]");
                }
            }
        }
        final AuditTrailService auditTrailService =
                new AuditTrailService(new ArrayList<>(auditTrails), getLicenseState());
        components.add(auditTrailService);
        this.auditTrailService.set(auditTrailService);

        securityIndex.set(new SecurityIndexManager(client, SecurityIndexManager.SECURITY_INDEX_NAME, clusterService));

        final TokenService tokenService = new TokenService(settings, Clock.systemUTC(), client, securityIndex.get(), clusterService);
        this.tokenService.set(tokenService);
        components.add(tokenService);

        // realms construction
        final NativeUsersStore nativeUsersStore = new NativeUsersStore(settings, client, securityIndex.get());
        final NativeRoleMappingStore nativeRoleMappingStore = new NativeRoleMappingStore(settings, client, securityIndex.get());
        final AnonymousUser anonymousUser = new AnonymousUser(settings);
        final ReservedRealm reservedRealm = new ReservedRealm(env, settings, nativeUsersStore,
                anonymousUser, securityIndex.get(), threadPool);
        Map<String, Realm.Factory> realmFactories = new HashMap<>(InternalRealms.getFactories(threadPool, resourceWatcherService,
                getSslService(), nativeUsersStore, nativeRoleMappingStore, securityIndex.get()));
        for (SecurityExtension extension : securityExtensions) {
            Map<String, Realm.Factory> newRealms = extension.getRealms(resourceWatcherService);
            for (Map.Entry<String, Realm.Factory> entry : newRealms.entrySet()) {
                if (realmFactories.put(entry.getKey(), entry.getValue()) != null) {
                    throw new IllegalArgumentException("Realm type [" + entry.getKey() + "] is already registered");
                }
            }
        }
        final Realms realms = new Realms(settings, env, realmFactories, getLicenseState(), threadPool.getThreadContext(), reservedRealm);
        components.add(nativeUsersStore);
        components.add(nativeRoleMappingStore);
        components.add(realms);
        components.add(reservedRealm);

        securityIndex.get().addIndexStateListener(nativeRoleMappingStore::onSecurityIndexStateChange);

<<<<<<< HEAD
=======
        final AuthenticationFailureHandler failureHandler = createAuthenticationFailureHandler(realms);

        authcService.set(new AuthenticationService(settings, realms, auditTrailService, failureHandler, threadPool,
                anonymousUser, tokenService, apiKeyService));
        components.add(authcService.get());
        securityIndex.get().addIndexStateListener(authcService.get()::onSecurityIndexStateChange);

>>>>>>> da6b2dcb
        final NativePrivilegeStore privilegeStore = new NativePrivilegeStore(settings, client, securityIndex.get());
        components.add(privilegeStore);

        final FieldPermissionsCache fieldPermissionsCache = new FieldPermissionsCache(settings);
        final FileRolesStore fileRolesStore = new FileRolesStore(settings, env, resourceWatcherService, getLicenseState());
        final NativeRolesStore nativeRolesStore = new NativeRolesStore(settings, client, getLicenseState(), securityIndex.get());
        final ReservedRolesStore reservedRolesStore = new ReservedRolesStore();
        List<BiConsumer<Set<String>, ActionListener<RoleRetrievalResult>>> rolesProviders = new ArrayList<>();
        for (SecurityExtension extension : securityExtensions) {
            rolesProviders.addAll(extension.getRolesProviders(settings, resourceWatcherService));
        }
        final CompositeRolesStore allRolesStore = new CompositeRolesStore(settings, fileRolesStore, nativeRolesStore,
            reservedRolesStore, privilegeStore, rolesProviders, threadPool.getThreadContext(), getLicenseState(), fieldPermissionsCache);
        securityIndex.get().addIndexStateListener(allRolesStore::onSecurityIndexStateChange);
        // to keep things simple, just invalidate all cached entries on license change. this happens so rarely that the impact should be
        // minimal
        getLicenseState().addListener(allRolesStore::invalidateAll);

        final ApiKeyService apiKeyService = new ApiKeyService(settings, Clock.systemUTC(), client, securityIndex.get(), clusterService,
                allRolesStore);
        components.add(apiKeyService);

        final AuthenticationFailureHandler failureHandler = createAuthenticationFailureHandler(realms);
        authcService.set(new AuthenticationService(settings, realms, auditTrailService, failureHandler, threadPool,
                anonymousUser, tokenService, apiKeyService));
        components.add(authcService.get());

        final AuthorizationService authzService = new AuthorizationService(settings, allRolesStore, clusterService,
            auditTrailService, failureHandler, threadPool, anonymousUser, apiKeyService, fieldPermissionsCache);
        components.add(nativeRolesStore); // used by roles actions
        components.add(reservedRolesStore); // used by roles actions
        components.add(allRolesStore); // for SecurityFeatureSet and clear roles cache
        components.add(authzService);

        ipFilter.set(new IPFilter(settings, auditTrailService, clusterService.getClusterSettings(), getLicenseState()));
        components.add(ipFilter.get());
        DestructiveOperations destructiveOperations = new DestructiveOperations(settings, clusterService.getClusterSettings());
        securityInterceptor.set(new SecurityServerTransportInterceptor(settings, threadPool, authcService.get(),
                authzService, getLicenseState(), getSslService(), securityContext.get(), destructiveOperations, clusterService));

        final Set<RequestInterceptor> requestInterceptors;
        if (XPackSettings.DLS_FLS_ENABLED.get(settings)) {
            requestInterceptors = Collections.unmodifiableSet(Sets.newHashSet(
                    new SearchRequestInterceptor(threadPool, getLicenseState()),
                    new UpdateRequestInterceptor(threadPool, getLicenseState()),
                    new BulkShardRequestInterceptor(threadPool, getLicenseState()),
                    new ResizeRequestInterceptor(threadPool, getLicenseState(), auditTrailService),
                    new IndicesAliasesRequestInterceptor(threadPool.getThreadContext(), getLicenseState(), auditTrailService)));
        } else {
            requestInterceptors = Collections.emptySet();
        }

        securityActionFilter.set(new SecurityActionFilter(authcService.get(), authzService, getLicenseState(),
                requestInterceptors, threadPool, securityContext.get(), destructiveOperations));

        return components;
    }

    private AuthenticationFailureHandler createAuthenticationFailureHandler(final Realms realms) {
        AuthenticationFailureHandler failureHandler = null;
        String extensionName = null;
        for (SecurityExtension extension : securityExtensions) {
            AuthenticationFailureHandler extensionFailureHandler = extension.getAuthenticationFailureHandler();
            if (extensionFailureHandler != null && failureHandler != null) {
                throw new IllegalStateException("Extensions [" + extensionName + "] and [" + extension.toString() + "] "
                        + "both set an authentication failure handler");
            }
            failureHandler = extensionFailureHandler;
            extensionName = extension.toString();
        }
        if (failureHandler == null) {
            logger.debug("Using default authentication failure handler");
            final Map<String, List<String>> defaultFailureResponseHeaders = new HashMap<>();
            realms.asList().stream().forEach((realm) -> {
                Map<String, List<String>> realmFailureHeaders = realm.getAuthenticationFailureHeaders();
                realmFailureHeaders.entrySet().stream().forEach((e) -> {
                    String key = e.getKey();
                    e.getValue().stream()
                            .filter(v -> defaultFailureResponseHeaders.computeIfAbsent(key, x -> new ArrayList<>()).contains(v) == false)
                            .forEach(v -> defaultFailureResponseHeaders.get(key).add(v));
                });
            });

            if (TokenService.isTokenServiceEnabled(settings)) {
                String bearerScheme = "Bearer realm=\"" + XPackField.SECURITY + "\"";
                if (defaultFailureResponseHeaders.computeIfAbsent("WWW-Authenticate", x -> new ArrayList<>())
                        .contains(bearerScheme) == false) {
                    defaultFailureResponseHeaders.get("WWW-Authenticate").add(bearerScheme);
                }
            }
            if (API_KEY_SERVICE_ENABLED_SETTING.get(settings)) {
                final String apiKeyScheme = "ApiKey";
                if (defaultFailureResponseHeaders.computeIfAbsent("WWW-Authenticate", x -> new ArrayList<>())
                    .contains(apiKeyScheme) == false) {
                    defaultFailureResponseHeaders.get("WWW-Authenticate").add(apiKeyScheme);
                }
            }
            failureHandler = new DefaultAuthenticationFailureHandler(defaultFailureResponseHeaders);
        } else {
            logger.debug("Using authentication failure handler from extension [" + extensionName + "]");
        }
        return failureHandler;
    }

    @Override
    public Settings additionalSettings() {
        return additionalSettings(settings, enabled, transportClientMode);
    }

    // visible for tests
    static Settings additionalSettings(final Settings settings, final boolean enabled, final boolean transportClientMode) {
        if (enabled && transportClientMode == false) {
            final Settings.Builder builder = Settings.builder();

            builder.put(SecuritySettings.addTransportSettings(settings));

            if (NetworkModule.HTTP_TYPE_SETTING.exists(settings)) {
                final String httpType = NetworkModule.HTTP_TYPE_SETTING.get(settings);
                if (httpType.equals(SecurityField.NAME4) || httpType.equals(SecurityField.NIO)) {
                    SecurityHttpSettings.overrideSettings(builder, settings);
                } else {
                    final String message = String.format(
                            Locale.ROOT,
                            "http type setting [%s] must be [%s] or [%s] but is [%s]",
                            NetworkModule.HTTP_TYPE_KEY,
                            SecurityField.NAME4,
                            SecurityField.NIO,
                            httpType);
                    throw new IllegalArgumentException(message);
                }
            } else {
                // default to security4
                builder.put(NetworkModule.HTTP_TYPE_KEY, SecurityField.NAME4);
                SecurityHttpSettings.overrideSettings(builder, settings);
            }
            builder.put(SecuritySettings.addUserSettings(settings));
            return builder.build();
        } else {
            return Settings.EMPTY;
        }
    }

    @Override
    public List<Setting<?>> getSettings() {
        return getSettings(transportClientMode, securityExtensions);
    }

        /**
         * Get the {@link Setting setting configuration} for all security components, including those defined in extensions.
         */
    public static List<Setting<?>> getSettings(boolean transportClientMode, List<SecurityExtension> securityExtensions) {
        List<Setting<?>> settingsList = new ArrayList<>();

        if (transportClientMode) {
            return settingsList;
        }

        // The following just apply in node mode
        settingsList.add(XPackSettings.FIPS_MODE_ENABLED);

        // IP Filter settings
        IPFilter.addSettings(settingsList);

        // audit settings
        settingsList.add(AUDIT_OUTPUTS_SETTING);
        LoggingAuditTrail.registerSettings(settingsList);
        IndexAuditTrail.registerSettings(settingsList);

        // authentication and authorization settings
        AnonymousUser.addSettings(settingsList);
        settingsList.addAll(InternalRealmsSettings.getSettings());
        NativeRolesStore.addSettings(settingsList);
        ReservedRealm.addSettings(settingsList);
        AuthenticationService.addSettings(settingsList);
        AuthorizationService.addSettings(settingsList);
        Automatons.addSettings(settingsList);
        settingsList.addAll(CompositeRolesStore.getSettings());
        settingsList.add(FieldPermissionsCache.CACHE_SIZE_SETTING);
        settingsList.add(TokenService.TOKEN_EXPIRATION);
        settingsList.add(TokenService.DELETE_INTERVAL);
        settingsList.add(TokenService.DELETE_TIMEOUT);
        settingsList.add(SecurityServerTransportInterceptor.TRANSPORT_TYPE_PROFILE_SETTING);
        settingsList.addAll(SSLConfigurationSettings.getProfileSettings());
        settingsList.add(ApiKeyService.PASSWORD_HASHING_ALGORITHM);

        // hide settings
        settingsList.add(Setting.listSetting(SecurityField.setting("hide_settings"), Collections.emptyList(), Function.identity(),
                Property.NodeScope, Property.Filtered));
        return settingsList;
    }

    @Override
    public Collection<String> getRestHeaders() {
        if (transportClientMode) {
            return Collections.emptyList();
        }
        Set<String> headers = new HashSet<>();
        headers.add(UsernamePasswordToken.BASIC_AUTH_HEADER);
        if (XPackSettings.AUDIT_ENABLED.get(settings)) {
            headers.add(AuditTrail.X_FORWARDED_FOR_HEADER);
        }
        if (AuthenticationServiceField.RUN_AS_ENABLED.get(settings)) {
            headers.add(AuthenticationServiceField.RUN_AS_USER_HEADER);
        }
        return headers;
    }

    @Override
    public List<String> getSettingsFilter() {
        List<String> asArray = settings.getAsList(SecurityField.setting("hide_settings"));
        ArrayList<String> settingsFilter = new ArrayList<>(asArray);
        // hide settings where we don't define them - they are part of a group...
        settingsFilter.add("transport.profiles.*." + SecurityField.setting("*"));
        return settingsFilter;
    }

    @Override
    public List<BootstrapCheck> getBootstrapChecks() {
       return bootstrapChecks;
    }

    @Override
    public void onIndexModule(IndexModule module) {
        if (enabled) {
            assert getLicenseState() != null;
            if (XPackSettings.DLS_FLS_ENABLED.get(settings)) {
                module.setSearcherWrapper(indexService ->
                        new SecurityIndexSearcherWrapper(
                                shardId -> indexService.newQueryShardContext(shardId.id(),
                                // we pass a null index reader, which is legal and will disable rewrite optimizations
                                // based on index statistics, which is probably safer...
                                null,
                                () -> {
                                    throw new IllegalArgumentException("permission filters are not allowed to use the current timestamp");

                                }, null),
                                indexService.cache().bitsetFilterCache(),
                                indexService.getThreadPool().getThreadContext(), getLicenseState(),
                                indexService.getScriptService()));
                /*  We need to forcefully overwrite the query cache implementation to use security's opt out query cache implementation.
                *  This impl. disabled the query cache if field level security is used for a particular request. If we wouldn't do
                *  forcefully overwrite the query cache implementation then we leave the system vulnerable to leakages of data to
                *  unauthorized users. */
                module.forceQueryCacheProvider(
                        (settings, cache) -> new OptOutQueryCache(settings, cache, threadContext.get(), getLicenseState()));
            }

            // in order to prevent scroll ids from being maliciously crafted and/or guessed, a listener is added that
            // attaches information to the scroll context so that we can validate the user that created the scroll against
            // the user that is executing a scroll operation
            module.addSearchOperationListener(
                    new SecuritySearchOperationListener(threadContext.get(), getLicenseState(), auditTrailService.get()));
        }
    }

    @Override
    public List<ActionHandler<? extends ActionRequest, ? extends ActionResponse>> getActions() {
        if (enabled == false) {
            return emptyList();
        }
        return Arrays.asList(
                new ActionHandler<>(ClearRealmCacheAction.INSTANCE, TransportClearRealmCacheAction.class),
                new ActionHandler<>(ClearRolesCacheAction.INSTANCE, TransportClearRolesCacheAction.class),
                new ActionHandler<>(GetUsersAction.INSTANCE, TransportGetUsersAction.class),
                new ActionHandler<>(PutUserAction.INSTANCE, TransportPutUserAction.class),
                new ActionHandler<>(DeleteUserAction.INSTANCE, TransportDeleteUserAction.class),
                new ActionHandler<>(GetRolesAction.INSTANCE, TransportGetRolesAction.class),
                new ActionHandler<>(PutRoleAction.INSTANCE, TransportPutRoleAction.class),
                new ActionHandler<>(DeleteRoleAction.INSTANCE, TransportDeleteRoleAction.class),
                new ActionHandler<>(ChangePasswordAction.INSTANCE, TransportChangePasswordAction.class),
                new ActionHandler<>(AuthenticateAction.INSTANCE, TransportAuthenticateAction.class),
                new ActionHandler<>(SetEnabledAction.INSTANCE, TransportSetEnabledAction.class),
                new ActionHandler<>(HasPrivilegesAction.INSTANCE, TransportHasPrivilegesAction.class),
                new ActionHandler<>(GetUserPrivilegesAction.INSTANCE, TransportGetUserPrivilegesAction.class),
                new ActionHandler<>(GetRoleMappingsAction.INSTANCE, TransportGetRoleMappingsAction.class),
                new ActionHandler<>(PutRoleMappingAction.INSTANCE, TransportPutRoleMappingAction.class),
                new ActionHandler<>(DeleteRoleMappingAction.INSTANCE, TransportDeleteRoleMappingAction.class),
                new ActionHandler<>(CreateTokenAction.INSTANCE, TransportCreateTokenAction.class),
                new ActionHandler<>(InvalidateTokenAction.INSTANCE, TransportInvalidateTokenAction.class),
                new ActionHandler<>(GetCertificateInfoAction.INSTANCE, TransportGetCertificateInfoAction.class),
                new ActionHandler<>(RefreshTokenAction.INSTANCE, TransportRefreshTokenAction.class),
                new ActionHandler<>(SamlPrepareAuthenticationAction.INSTANCE, TransportSamlPrepareAuthenticationAction.class),
                new ActionHandler<>(SamlAuthenticateAction.INSTANCE, TransportSamlAuthenticateAction.class),
                new ActionHandler<>(SamlLogoutAction.INSTANCE, TransportSamlLogoutAction.class),
                new ActionHandler<>(SamlInvalidateSessionAction.INSTANCE, TransportSamlInvalidateSessionAction.class),
                new ActionHandler<>(GetPrivilegesAction.INSTANCE, TransportGetPrivilegesAction.class),
                new ActionHandler<>(PutPrivilegesAction.INSTANCE, TransportPutPrivilegesAction.class),
                new ActionHandler<>(DeletePrivilegesAction.INSTANCE, TransportDeletePrivilegesAction.class),
                new ActionHandler<>(CreateApiKeyAction.INSTANCE, TransportCreateApiKeyAction.class)
        );
    }

    @Override
    public List<ActionFilter> getActionFilters() {
        if (enabled == false) {
            return emptyList();
        }
        // registering the security filter only for nodes
        if (transportClientMode == false) {
            return singletonList(securityActionFilter.get());
        }
        return emptyList();
    }

    @Override
    public List<RestHandler> getRestHandlers(Settings settings, RestController restController, ClusterSettings clusterSettings,
            IndexScopedSettings indexScopedSettings, SettingsFilter settingsFilter, IndexNameExpressionResolver indexNameExpressionResolver,
            Supplier<DiscoveryNodes> nodesInCluster) {
        if (enabled == false) {
            return emptyList();
        }
        return Arrays.asList(
                new RestAuthenticateAction(settings, restController, securityContext.get(), getLicenseState()),
                new RestClearRealmCacheAction(settings, restController, getLicenseState()),
                new RestClearRolesCacheAction(settings, restController, getLicenseState()),
                new RestGetUsersAction(settings, restController, getLicenseState()),
                new RestPutUserAction(settings, restController, getLicenseState()),
                new RestDeleteUserAction(settings, restController, getLicenseState()),
                new RestGetRolesAction(settings, restController, getLicenseState()),
                new RestPutRoleAction(settings, restController, getLicenseState()),
                new RestDeleteRoleAction(settings, restController, getLicenseState()),
                new RestChangePasswordAction(settings, restController, securityContext.get(), getLicenseState()),
                new RestSetEnabledAction(settings, restController, getLicenseState()),
                new RestHasPrivilegesAction(settings, restController, securityContext.get(), getLicenseState()),
                new RestGetUserPrivilegesAction(settings, restController, securityContext.get(), getLicenseState()),
                new RestGetRoleMappingsAction(settings, restController, getLicenseState()),
                new RestPutRoleMappingAction(settings, restController, getLicenseState()),
                new RestDeleteRoleMappingAction(settings, restController, getLicenseState()),
                new RestGetTokenAction(settings, restController, getLicenseState()),
                new RestInvalidateTokenAction(settings, restController, getLicenseState()),
                new RestGetCertificateInfoAction(settings, restController),
                new RestSamlPrepareAuthenticationAction(settings, restController, getLicenseState()),
                new RestSamlAuthenticateAction(settings, restController, getLicenseState()),
                new RestSamlLogoutAction(settings, restController, getLicenseState()),
                new RestSamlInvalidateSessionAction(settings, restController, getLicenseState()),
                new RestGetPrivilegesAction(settings, restController, getLicenseState()),
                new RestPutPrivilegesAction(settings, restController, getLicenseState()),
                new RestDeletePrivilegesAction(settings, restController, getLicenseState()),
                new RestCreateApiKeyAction(settings, restController, getLicenseState())
        );
    }

    @Override
    public Map<String, Processor.Factory> getProcessors(Processor.Parameters parameters) {
        return Collections.singletonMap(SetSecurityUserProcessor.TYPE, new SetSecurityUserProcessor.Factory(parameters.threadContext));
    }

    /**
     * Realm settings were changed in 7.0. This method validates that the settings in use on this node match the new style of setting.
     * In 6.x a realm config would be
     * <pre>
     *   xpack.security.authc.realms.file1.type: file
     *   xpack.security.authc.realms.file1.order: 0
     * </pre>
     * In 7.x this realm should be
     * <pre>
     *   xpack.security.authc.realms.file.file1.order: 0
     * </pre>
     * If confronted with an old style config, the ES Settings validation would simply fail with an error such as
     * <em>unknown setting [xpack.security.authc.realms.file1.order]</em>. This validation method provides an error that is easier to
     * understand and take action on.
     */
     static void validateRealmSettings(Settings settings) {
        final Set<String> badRealmSettings = settings.keySet().stream()
            .filter(k -> k.startsWith(RealmSettings.PREFIX))
            .filter(key -> {
                final String suffix = key.substring(RealmSettings.PREFIX.length());
                // suffix-part, only contains a single '.'
                return suffix.indexOf('.') == suffix.lastIndexOf('.');
            })
            .collect(Collectors.toSet());
        if (badRealmSettings.isEmpty() == false) {
            String sampleRealmSetting = RealmSettings.realmSettingPrefix(new RealmConfig.RealmIdentifier("file", "my_file")) + "order";
            throw new IllegalArgumentException("Incorrect realm settings found. " +
                "Realm settings have been changed to include the type as part of the setting key.\n" +
                "For example '" + sampleRealmSetting + "'\n" +
                "Found invalid config: " + Strings.collectionToDelimitedString(badRealmSettings, ", ") + "\n" +
                "Please see the breaking changes documentation."
            );
        }
    }

    static boolean indexAuditLoggingEnabled(Settings settings) {
        if (XPackSettings.AUDIT_ENABLED.get(settings)) {
            List<String> outputs = AUDIT_OUTPUTS_SETTING.get(settings);
            for (String output : outputs) {
                if (output.equals(IndexAuditTrail.NAME)) {
                    return true;
                }
            }
        }
        return false;
    }

    static void validateAutoCreateIndex(Settings settings) {
        String value = settings.get("action.auto_create_index");
        if (value == null) {
            return;
        }

        final boolean indexAuditingEnabled = Security.indexAuditLoggingEnabled(settings);
        if (indexAuditingEnabled) {
            String auditIndex = IndexAuditTrailField.INDEX_NAME_PREFIX + "*";
            String errorMessage = LoggerMessageFormat.format(
                    "the [action.auto_create_index] setting value [{}] is too" +
                            " restrictive. disable [action.auto_create_index] or set it to include " +
                            "[{}]", (Object) value, auditIndex);
            if (Booleans.isFalse(value)) {
                throw new IllegalArgumentException(errorMessage);
            }

            if (Booleans.isTrue(value)) {
                return;
            }

            String[] matches = Strings.commaDelimitedListToStringArray(value);
            List<String> indices = new ArrayList<>();
            DateTime now = new DateTime(DateTimeZone.UTC);
            // just use daily rollover

            indices.add(IndexNameResolver.resolve(IndexAuditTrailField.INDEX_NAME_PREFIX, now, IndexNameResolver.Rollover.DAILY));
            indices.add(IndexNameResolver.resolve(IndexAuditTrailField.INDEX_NAME_PREFIX, now.plusDays(1),
                    IndexNameResolver.Rollover.DAILY));
            indices.add(IndexNameResolver.resolve(IndexAuditTrailField.INDEX_NAME_PREFIX, now.plusMonths(1),
                    IndexNameResolver.Rollover.DAILY));
            indices.add(IndexNameResolver.resolve(IndexAuditTrailField.INDEX_NAME_PREFIX, now.plusMonths(2),
                    IndexNameResolver.Rollover.DAILY));
            indices.add(IndexNameResolver.resolve(IndexAuditTrailField.INDEX_NAME_PREFIX, now.plusMonths(3),
                    IndexNameResolver.Rollover.DAILY));
            indices.add(IndexNameResolver.resolve(IndexAuditTrailField.INDEX_NAME_PREFIX, now.plusMonths(4),
                    IndexNameResolver.Rollover.DAILY));
            indices.add(IndexNameResolver.resolve(IndexAuditTrailField.INDEX_NAME_PREFIX, now.plusMonths(5),
                    IndexNameResolver.Rollover.DAILY));
            indices.add(IndexNameResolver.resolve(IndexAuditTrailField.INDEX_NAME_PREFIX, now.plusMonths(6),
                    IndexNameResolver.Rollover.DAILY));

            for (String index : indices) {
                boolean matched = false;
                for (String match : matches) {
                    char c = match.charAt(0);
                    if (c == '-') {
                        if (Regex.simpleMatch(match.substring(1), index)) {
                            throw new IllegalArgumentException(errorMessage);
                        }
                    } else if (c == '+') {
                        if (Regex.simpleMatch(match.substring(1), index)) {
                            matched = true;
                            break;
                        }
                    } else {
                        if (Regex.simpleMatch(match, index)) {
                            matched = true;
                            break;
                        }
                    }
                }
                if (!matched) {
                    throw new IllegalArgumentException(errorMessage);
                }
            }

            logger.warn("the [action.auto_create_index] setting is configured to be restrictive [{}]. " +
                    " for the next 6 months audit indices are allowed to be created, but please make sure" +
                    " that any future history indices after 6 months with the pattern " +
                    "[.security_audit_log*] are allowed to be created", value);
        }
    }

    @Override
    public List<TransportInterceptor> getTransportInterceptors(NamedWriteableRegistry namedWriteableRegistry, ThreadContext threadContext) {
        if (transportClientMode || enabled == false) { // don't register anything if we are not enabled
            // interceptors are not installed if we are running on the transport client
            return Collections.emptyList();
        }
       return Collections.singletonList(new TransportInterceptor() {
            @Override
            public <T extends TransportRequest> TransportRequestHandler<T> interceptHandler(String action, String executor,
                                                                                            boolean forceExecution,
                                                                                            TransportRequestHandler<T> actualHandler) {
                assert securityInterceptor.get() != null;
                return securityInterceptor.get().interceptHandler(action, executor, forceExecution, actualHandler);
            }

            @Override
            public AsyncSender interceptSender(AsyncSender sender) {
                assert securityInterceptor.get() != null;
                return securityInterceptor.get().interceptSender(sender);
            }
        });
    }

    @Override
    public Map<String, Supplier<Transport>> getTransports(Settings settings, ThreadPool threadPool, PageCacheRecycler pageCacheRecycler,
                                                          CircuitBreakerService circuitBreakerService,
                                                          NamedWriteableRegistry namedWriteableRegistry, NetworkService networkService) {
        if (transportClientMode || enabled == false) { // don't register anything if we are not enabled, or in transport client mode
            return Collections.emptyMap();
        }

        Map<String, Supplier<Transport>> transports = new HashMap<>();
        transports.put(SecurityField.NAME4, () -> new SecurityNetty4ServerTransport(settings, Version.CURRENT, threadPool,
            networkService, pageCacheRecycler, namedWriteableRegistry, circuitBreakerService, ipFilter.get(), getSslService()));
        transports.put(SecurityField.NIO, () -> new SecurityNioTransport(settings, Version.CURRENT, threadPool,
            networkService, pageCacheRecycler, namedWriteableRegistry, circuitBreakerService, ipFilter.get(), getSslService()));

        return Collections.unmodifiableMap(transports);
    }

    @Override
    public Map<String, Supplier<HttpServerTransport>> getHttpTransports(Settings settings, ThreadPool threadPool, BigArrays bigArrays,
                                                                        PageCacheRecycler pageCacheRecycler,
                                                                        CircuitBreakerService circuitBreakerService,
                                                                        NamedXContentRegistry xContentRegistry,
                                                                        NetworkService networkService,
                                                                        HttpServerTransport.Dispatcher dispatcher) {
        if (enabled == false) { // don't register anything if we are not enabled
            return Collections.emptyMap();
        }

        Map<String, Supplier<HttpServerTransport>> httpTransports = new HashMap<>();
        httpTransports.put(SecurityField.NAME4, () -> new SecurityNetty4HttpServerTransport(settings, networkService, bigArrays,
            ipFilter.get(), getSslService(), threadPool, xContentRegistry, dispatcher));
        httpTransports.put(SecurityField.NIO, () -> new SecurityNioHttpServerTransport(settings, networkService, bigArrays,
            pageCacheRecycler, threadPool, xContentRegistry, dispatcher, ipFilter.get(), getSslService()));

        return httpTransports;
    }

    @Override
    public UnaryOperator<RestHandler> getRestHandlerWrapper(ThreadContext threadContext) {
        if (enabled == false || transportClientMode) {
            return null;
        }
        final boolean ssl = HTTP_SSL_ENABLED.get(settings);
        final SSLConfiguration httpSSLConfig = getSslService().getHttpTransportSSLConfiguration();
        boolean extractClientCertificate = ssl && getSslService().isSSLClientAuthEnabled(httpSSLConfig);
        return handler -> new SecurityRestFilter(getLicenseState(), threadContext, authcService.get(), handler, extractClientCertificate);
    }

    @Override
    public List<ExecutorBuilder<?>> getExecutorBuilders(final Settings settings) {
        if (enabled && transportClientMode == false) {
            return Collections.singletonList(
                    new FixedExecutorBuilder(settings, TokenService.THREAD_POOL_NAME, 1, 1000, "xpack.security.authc.token.thread_pool"));
        }
        return Collections.emptyList();
    }

    @Override
    public UnaryOperator<Map<String, IndexTemplateMetaData>> getIndexTemplateMetaDataUpgrader() {
        return templates -> {
            templates.remove(SECURITY_TEMPLATE_NAME);
            final XContent xContent = XContentFactory.xContent(XContentType.JSON);
            final byte[] auditTemplate = TemplateUtils.loadTemplate("/" + IndexAuditTrail.INDEX_TEMPLATE_NAME + ".json",
                    Version.CURRENT.toString(), SecurityIndexManager.TEMPLATE_VERSION_PATTERN).getBytes(StandardCharsets.UTF_8);

            try (XContentParser parser = xContent
                    .createParser(NamedXContentRegistry.EMPTY, LoggingDeprecationHandler.INSTANCE, auditTemplate)) {
                IndexTemplateMetaData auditMetadata = new IndexTemplateMetaData.Builder(
                        IndexTemplateMetaData.Builder.fromXContent(parser, IndexAuditTrail.INDEX_TEMPLATE_NAME))
                        .settings(IndexAuditTrail.customAuditIndexSettings(settings, logger))
                        .build();
                templates.put(IndexAuditTrail.INDEX_TEMPLATE_NAME, auditMetadata);
            } catch (IOException e) {
                // TODO: should we handle this with a thrown exception?
                logger.error("Error loading template [{}] as part of metadata upgrading", IndexAuditTrail.INDEX_TEMPLATE_NAME);
            }

            return templates;
        };
    }

    @Override
    public Function<String, Predicate<String>> getFieldFilter() {
        if (enabled) {
            return index -> {
                if (getLicenseState().isDocumentAndFieldLevelSecurityAllowed() == false) {
                    return MapperPlugin.NOOP_FIELD_PREDICATE;
                }
                IndicesAccessControl indicesAccessControl = threadContext.get().getTransient(
                        AuthorizationServiceField.INDICES_PERMISSIONS_KEY);
                IndicesAccessControl.IndexAccessControl indexPermissions = indicesAccessControl.getIndexPermissions(index);
                if (indexPermissions == null) {
                    return MapperPlugin.NOOP_FIELD_PREDICATE;
                }
                if (indexPermissions.isGranted() == false) {
                    throw new IllegalStateException("unexpected call to getFieldFilter for index [" + index + "] which is not granted");
                }
                FieldPermissions fieldPermissions = indexPermissions.getFieldPermissions();
                if (fieldPermissions == null) {
                    return MapperPlugin.NOOP_FIELD_PREDICATE;
                }
                return fieldPermissions::grantsAccessTo;
            };
        }
        return MapperPlugin.super.getFieldFilter();
    }

    @Override
    public BiConsumer<DiscoveryNode, ClusterState> getJoinValidator() {
        if (enabled) {
            return new ValidateTLSOnJoin(XPackSettings.TRANSPORT_SSL_ENABLED.get(settings),
                    DiscoveryModule.DISCOVERY_TYPE_SETTING.get(settings))
                .andThen(new ValidateUpgradedSecurityIndex())
                .andThen(new ValidateLicenseCanBeDeserialized())
                .andThen(new ValidateLicenseForFIPS(XPackSettings.FIPS_MODE_ENABLED.get(settings)));
        }
        return null;
    }

    static final class ValidateTLSOnJoin implements BiConsumer<DiscoveryNode, ClusterState> {
        private final boolean isTLSEnabled;
        private final String discoveryType;

        ValidateTLSOnJoin(boolean isTLSEnabled, String discoveryType) {
            this.isTLSEnabled = isTLSEnabled;
            this.discoveryType = discoveryType;
        }

        @Override
        public void accept(DiscoveryNode node, ClusterState state) {
            License license = LicenseService.getLicense(state.metaData());
            if (license != null && license.isProductionLicense() &&
                    isTLSEnabled == false && "single-node".equals(discoveryType) == false) {
                throw new IllegalStateException("TLS setup is required for license type [" + license.operationMode().name() + "]");
            }
        }
    }

    static final class ValidateUpgradedSecurityIndex implements BiConsumer<DiscoveryNode, ClusterState> {
        @Override
        public void accept(DiscoveryNode node, ClusterState state) {
            if (state.getNodes().getMinNodeVersion().before(Version.V_7_0_0)) {
                IndexMetaData indexMetaData = state.getMetaData().getIndices().get(SECURITY_INDEX_NAME);
                if (indexMetaData != null && INDEX_FORMAT_SETTING.get(indexMetaData.getSettings()) < INTERNAL_INDEX_FORMAT) {
                    throw new IllegalStateException("Security index is not on the current version [" + INTERNAL_INDEX_FORMAT + "] - " +
                        "The Upgrade API must be run for 7.x nodes to join the cluster");
                }
            }
        }
    }

    static final class ValidateLicenseCanBeDeserialized implements BiConsumer<DiscoveryNode, ClusterState> {
        @Override
        public void accept(DiscoveryNode node, ClusterState state) {
            License license = LicenseService.getLicense(state.metaData());
            if (license != null && license.version() >= License.VERSION_CRYPTO_ALGORITHMS && node.getVersion().before(Version.V_6_4_0)) {
                throw new IllegalStateException("node " + node + " is on version [" + node.getVersion() +
                    "] that cannot deserialize the license format [" + license.version() + "], upgrade node to at least 6.4.0");
            }
        }
    }

    static final class ValidateLicenseForFIPS implements BiConsumer<DiscoveryNode, ClusterState> {
        private final boolean inFipsMode;

        ValidateLicenseForFIPS(boolean inFipsMode) {
            this.inFipsMode = inFipsMode;
        }

        @Override
        public void accept(DiscoveryNode node, ClusterState state) {
            if (inFipsMode) {
                License license = LicenseService.getLicense(state.metaData());
                if (license != null &&
                    FIPS140LicenseBootstrapCheck.ALLOWED_LICENSE_OPERATION_MODES.contains(license.operationMode()) == false) {
                    throw new IllegalStateException("FIPS mode cannot be used with a [" + license.operationMode() +
                        "] license. It is only allowed with a Platinum or Trial license.");

                }
            }
        }
    }

    @Override
    public void reloadSPI(ClassLoader loader) {
        securityExtensions.addAll(SecurityExtension.loadExtensions(loader));
    }
}<|MERGE_RESOLUTION|>--- conflicted
+++ resolved
@@ -464,16 +464,6 @@
 
         securityIndex.get().addIndexStateListener(nativeRoleMappingStore::onSecurityIndexStateChange);
 
-<<<<<<< HEAD
-=======
-        final AuthenticationFailureHandler failureHandler = createAuthenticationFailureHandler(realms);
-
-        authcService.set(new AuthenticationService(settings, realms, auditTrailService, failureHandler, threadPool,
-                anonymousUser, tokenService, apiKeyService));
-        components.add(authcService.get());
-        securityIndex.get().addIndexStateListener(authcService.get()::onSecurityIndexStateChange);
-
->>>>>>> da6b2dcb
         final NativePrivilegeStore privilegeStore = new NativePrivilegeStore(settings, client, securityIndex.get());
         components.add(privilegeStore);
 
@@ -500,6 +490,7 @@
         authcService.set(new AuthenticationService(settings, realms, auditTrailService, failureHandler, threadPool,
                 anonymousUser, tokenService, apiKeyService));
         components.add(authcService.get());
+        securityIndex.get().addIndexStateListener(authcService.get()::onSecurityIndexStateChange);
 
         final AuthorizationService authzService = new AuthorizationService(settings, allRolesStore, clusterService,
             auditTrailService, failureHandler, threadPool, anonymousUser, apiKeyService, fieldPermissionsCache);
