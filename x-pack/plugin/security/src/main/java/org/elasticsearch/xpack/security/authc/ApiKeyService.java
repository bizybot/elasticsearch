--- conflicted
+++ resolved
@@ -26,14 +26,11 @@
 import org.elasticsearch.common.settings.SecureString;
 import org.elasticsearch.common.settings.Setting;
 import org.elasticsearch.common.settings.Settings;
-<<<<<<< HEAD
+import org.elasticsearch.common.util.concurrent.ThreadContext;
 import org.elasticsearch.common.util.set.Sets;
 import org.elasticsearch.common.xcontent.LoggingDeprecationHandler;
 import org.elasticsearch.common.xcontent.NamedXContentRegistry;
 import org.elasticsearch.common.xcontent.ToXContent;
-=======
-import org.elasticsearch.common.util.concurrent.ThreadContext;
->>>>>>> 39477a24
 import org.elasticsearch.common.xcontent.XContentBuilder;
 import org.elasticsearch.common.xcontent.XContentFactory;
 import org.elasticsearch.common.xcontent.XContentParser;
@@ -48,7 +45,7 @@
 import org.elasticsearch.xpack.core.security.authc.Authentication;
 import org.elasticsearch.xpack.core.security.authc.AuthenticationResult;
 import org.elasticsearch.xpack.core.security.authc.support.Hasher;
-<<<<<<< HEAD
+import org.elasticsearch.xpack.core.security.user.User;
 import org.elasticsearch.xpack.core.security.authz.RoleDescriptor;
 import org.elasticsearch.xpack.core.security.authz.RoleDescriptor.IndicesPrivileges;
 import org.elasticsearch.xpack.core.security.authz.accesscontrol.SecurityIndexSearcherWrapper;
@@ -59,33 +56,21 @@
 import org.elasticsearch.xpack.security.authz.AuthorizationService;
 import org.elasticsearch.xpack.security.support.SecurityIndexManager;
 
-=======
-import org.elasticsearch.xpack.core.security.user.User;
-import org.elasticsearch.xpack.security.support.SecurityIndexManager;
-
-import javax.crypto.SecretKeyFactory;
 import java.io.Closeable;
->>>>>>> 39477a24
 import java.io.IOException;
 import java.security.NoSuchAlgorithmException;
 import java.time.Clock;
 import java.time.Instant;
 import java.util.ArrayList;
 import java.util.Arrays;
-<<<<<<< HEAD
+import java.util.Base64;
 import java.util.HashMap;
 import java.util.HashSet;
 import java.util.List;
 import java.util.Locale;
 import java.util.Map;
+import java.util.Objects;
 import java.util.Set;
-=======
-import java.util.Base64;
-import java.util.List;
-import java.util.Locale;
-import java.util.Map;
-import java.util.Objects;
->>>>>>> 39477a24
 import java.util.function.Function;
 import java.util.stream.Collectors;
 
@@ -335,7 +320,30 @@
         }
     }
 
-<<<<<<< HEAD
+    // package private class for testing
+    static final class ApiKeyCredentials implements Closeable {
+        private final String id;
+        private final SecureString key;
+
+        ApiKeyCredentials(String id, SecureString key) {
+            this.id = id;
+            this.key = key;
+        }
+
+        String getId() {
+            return id;
+        }
+
+        SecureString getKey() {
+            return key;
+        }
+
+        @Override
+        public void close() {
+            key.close();
+        }
+    }
+
     // pkg-scope for testing
     void checkIfRoleIsASubsetAndModifyRoleDescriptorsIfRequiredToMakeItASubset(final List<RoleDescriptor> requestRoleDescriptors,
             final Authentication authentication, ActionListener<List<RoleDescriptor>> listener) throws IOException {
@@ -460,29 +468,5 @@
             modifiedSubsetDescriptors.add(rd);
         }
         return modifiedSubsetDescriptors;
-=======
-    // package private class for testing
-    static final class ApiKeyCredentials implements Closeable {
-        private final String id;
-        private final SecureString key;
-
-        ApiKeyCredentials(String id, SecureString key) {
-            this.id = id;
-            this.key = key;
-        }
-
-        String getId() {
-            return id;
-        }
-
-        SecureString getKey() {
-            return key;
-        }
-
-        @Override
-        public void close() {
-            key.close();
-        }
->>>>>>> 39477a24
     }
 }