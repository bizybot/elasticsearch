--- conflicted
+++ resolved
@@ -214,11 +214,7 @@
 
         @Override
         public ClusterPermission.Builder buildPermission(final ClusterPermission.Builder builder) {
-<<<<<<< HEAD
-            return builder.add(this, Set.of("cluster:admin/xpack/security/privilege/*"), Set.of(), requestPredicate);
-=======
             return builder.add(this, Set.of("cluster:admin/xpack/security/privilege/*"), requestPredicate);
->>>>>>> 5661e98e
         }
 
         private interface Fields {
